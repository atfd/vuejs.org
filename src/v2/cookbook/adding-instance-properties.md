--- conflicted
+++ resolved
@@ -1,11 +1,7 @@
 ---
 title: Adding Instance Properties
 type: cookbook
-<<<<<<< HEAD
-order: 4
-=======
 order: 2
->>>>>>> 49e7acea
 ---
 
 ## Simple Example
